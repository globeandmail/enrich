/*
 * Copyright (c) 2012-2020 Snowplow Analytics Ltd. All rights reserved.
 *
 * This program is licensed to you under the Apache License Version 2.0,
 * and you may not use this file except in compliance with the
 * Apache License Version 2.0.
 * You may obtain a copy of the Apache License Version 2.0 at
 * http://www.apache.org/licenses/LICENSE-2.0.
 *
 * Unless required by applicable law or agreed to in writing,
 * software distributed under the Apache License Version 2.0 is distributed on
 * an "AS IS" BASIS, WITHOUT WARRANTIES OR CONDITIONS OF ANY KIND, either
 * express or implied.  See the Apache License Version 2.0 for the specific
 * language governing permissions and limitations there under.
 */

// SBT
import sbt._
import Keys._

import bintray.BintrayPlugin._
import bintray.BintrayKeys._

import com.typesafe.sbt.SbtNativePackager.autoImport._
import com.typesafe.sbt.packager.linux.LinuxPlugin.autoImport._
import com.typesafe.sbt.packager.docker.DockerPlugin.autoImport._
<<<<<<< HEAD
import com.typesafe.sbt.packager.docker.{ DockerVersion, ExecCmd, DockerPermissionStrategy }
import scoverage.ScoverageKeys._
=======
import com.typesafe.sbt.packager.docker.{ ExecCmd, DockerPermissionStrategy }
>>>>>>> dd4c0803

import scoverage.ScoverageKeys._

import org.scalafmt.sbt.ScalafmtPlugin.autoImport._

object BuildSettings {

  /** Common base settings */
  lazy val basicSettings = Seq(
    organization          :=  "com.snowplowanalytics",
    scalaVersion          :=  "2.12.11",
    version               :=  "1.4.2",
    javacOptions          :=  Seq("-source", "11", "-target", "11"),
    resolvers             ++= Dependencies.resolutionRepos,
    licenses              += ("Apache-2.0", url("http://www.apache.org/licenses/LICENSE-2.0.html"))
  )

  /** Custom sbt-buildinfo replacement, used by SCE only */
  lazy val scalifySettings = Seq(
    sourceGenerators in Compile += Def.task {
      val file = (sourceManaged in Compile).value / "settings.scala"
      IO.write(file, """package com.snowplowanalytics.snowplow.enrich.common.generated
        |object ProjectSettings {
        |  val version = "%s"
        |  val name = "%s"
        |  val organization = "%s"
        |  val scalaVersion = "%s"
        |}
        |""".stripMargin.format(version.value, name.value, organization.value, scalaVersion.value))
      Seq(file)
    }.taskValue
  )

  /** Snowplow Common Enrich Maven publishing settings */
  lazy val publishSettings: Seq[sbt.Setting[_]] = bintraySettings ++ Seq(
    publishMavenStyle := true,
    publishArtifact := true,
    publishArtifact in Test := false,
    bintrayOrganization := Some("snowplow"),
    bintrayRepository := "snowplow-maven",
    pomIncludeRepository := { _ => false },
    homepage := Some(url("http://snowplowanalytics.com")),
    scmInfo := Some(ScmInfo(url("https://github.com/snowplow/snowplow"),
      "scm:git@github.com:snowplow/snowplow.git")),
    pomExtra := (
      <developers>
        <developer>
          <name>Snowplow Analytics Ltd</name>
          <email>support@snowplowanalytics.com</email>
          <organization>Snowplow Analytics Ltd</organization>
          <organizationUrl>http://snowplowanalytics.com</organizationUrl>
        </developer>
      </developers>)
  )

  lazy val formatting = Seq(
    scalafmtConfig    := file(".scalafmt.conf"),
    scalafmtOnCompile := true
  )

  lazy val scoverageSettings = Seq(
    coverageMinimum := 50,
    coverageFailOnMinimum := false,
    (test in Test) := {
      (coverageReport dependsOn (test in Test)).value
    }
  )

  /** Fork a JVM per test in order to not reuse enrichment registries */
  def oneJVMPerTest(tests: Seq[TestDefinition]): Seq[Tests.Group] =
    tests.map(t => Tests.Group(t.name, Seq(t), Tests.SubProcess(ForkOptions())))

  /** sbt-assembly settings for building a fat jar */
  import sbtassembly.AssemblyPlugin.autoImport._
  lazy val sbtAssemblySettings = Seq(
    assemblyJarName in assembly := { s"${moduleName.value}-${version.value}.jar" },
    assemblyMergeStrategy in assembly := {
      case x if x.endsWith("native-image.properties") => MergeStrategy.first
      case x if x.endsWith("io.netty.versions.properties") => MergeStrategy.first
      case x if x.endsWith("public-suffix-list.txt") => MergeStrategy.first
      case x if x.endsWith("ProjectSettings$.class") => MergeStrategy.first
      case x if x.endsWith("module-info.class") => MergeStrategy.first
      case x =>
        val oldStrategy = (assemblyMergeStrategy in assembly).value
        oldStrategy(x)
    }
  )

  /** Add example config for integration tests */
  lazy val addExampleConfToTestCp = Seq(
    unmanagedClasspath in Test += {
      baseDirectory.value.getParentFile.getParentFile / "config"
    }
  )

  /** Docker settings, used by SE */
  lazy val dockerSettings = Seq(
    maintainer in Docker := "Snowplow Analytics Ltd. <support@snowplowanalytics.com>",
    dockerBaseImage := "snowplow-docker-registry.bintray.io/snowplow/base-debian:0.2.1",
    daemonUser in Docker := "snowplow",
    dockerUpdateLatest := true,
<<<<<<< HEAD
    dockerVersion := Some(DockerVersion(18, 9, 0, Some("ce"))),
=======
>>>>>>> dd4c0803
    dockerPermissionStrategy := DockerPermissionStrategy.Run,

    daemonUserUid in Docker := None,
    defaultLinuxInstallLocation in Docker := "/home/snowplow" // must be home directory of daemonUser
  )

  /** Docker settings, used by BE */
  lazy val dataflowDockerSettings = Seq(
    maintainer in Docker := "Snowplow Analytics Ltd. <support@snowplowanalytics.com>",
    dockerBaseImage := "snowplow-docker-registry.bintray.io/snowplow/k8s-dataflow:0.2.0",
    daemonUser in Docker := "snowplow",
    dockerUpdateLatest := true,
<<<<<<< HEAD
    dockerVersion := Some(DockerVersion(18, 9, 0, Some("ce"))),
=======
>>>>>>> dd4c0803
    dockerPermissionStrategy := DockerPermissionStrategy.Run,

    dockerCommands := dockerCommands.value.map {
      case ExecCmd("ENTRYPOINT", args) => ExecCmd("ENTRYPOINT", "docker-entrypoint.sh", args)
      case e => e
    }
  )
}<|MERGE_RESOLUTION|>--- conflicted
+++ resolved
@@ -24,12 +24,7 @@
 import com.typesafe.sbt.SbtNativePackager.autoImport._
 import com.typesafe.sbt.packager.linux.LinuxPlugin.autoImport._
 import com.typesafe.sbt.packager.docker.DockerPlugin.autoImport._
-<<<<<<< HEAD
-import com.typesafe.sbt.packager.docker.{ DockerVersion, ExecCmd, DockerPermissionStrategy }
-import scoverage.ScoverageKeys._
-=======
 import com.typesafe.sbt.packager.docker.{ ExecCmd, DockerPermissionStrategy }
->>>>>>> dd4c0803
 
 import scoverage.ScoverageKeys._
 
@@ -40,11 +35,10 @@
   /** Common base settings */
   lazy val basicSettings = Seq(
     organization          :=  "com.snowplowanalytics",
-    scalaVersion          :=  "2.12.11",
-    version               :=  "1.4.2",
-    javacOptions          :=  Seq("-source", "11", "-target", "11"),
-    resolvers             ++= Dependencies.resolutionRepos,
-    licenses              += ("Apache-2.0", url("http://www.apache.org/licenses/LICENSE-2.0.html"))
+    scalaVersion          :=  "2.12.10",
+    version               :=  "1.3.0",
+    javacOptions          :=  Seq("-source", "1.8", "-target", "1.8"),
+    resolvers             ++= Dependencies.resolutionRepos
   )
 
   /** Custom sbt-buildinfo replacement, used by SCE only */
@@ -64,10 +58,11 @@
   )
 
   /** Snowplow Common Enrich Maven publishing settings */
-  lazy val publishSettings: Seq[sbt.Setting[_]] = bintraySettings ++ Seq(
+  lazy val publishSettings = bintraySettings ++ Seq(
     publishMavenStyle := true,
     publishArtifact := true,
     publishArtifact in Test := false,
+    licenses += ("Apache-2.0", url("http://www.apache.org/licenses/LICENSE-2.0.html")),
     bintrayOrganization := Some("snowplow"),
     bintrayRepository := "snowplow-maven",
     pomIncludeRepository := { _ => false },
@@ -107,9 +102,6 @@
   lazy val sbtAssemblySettings = Seq(
     assemblyJarName in assembly := { s"${moduleName.value}-${version.value}.jar" },
     assemblyMergeStrategy in assembly := {
-      case x if x.endsWith("native-image.properties") => MergeStrategy.first
-      case x if x.endsWith("io.netty.versions.properties") => MergeStrategy.first
-      case x if x.endsWith("public-suffix-list.txt") => MergeStrategy.first
       case x if x.endsWith("ProjectSettings$.class") => MergeStrategy.first
       case x if x.endsWith("module-info.class") => MergeStrategy.first
       case x =>
@@ -128,29 +120,21 @@
   /** Docker settings, used by SE */
   lazy val dockerSettings = Seq(
     maintainer in Docker := "Snowplow Analytics Ltd. <support@snowplowanalytics.com>",
-    dockerBaseImage := "snowplow-docker-registry.bintray.io/snowplow/base-debian:0.2.1",
+    dockerBaseImage := "snowplow-docker-registry.bintray.io/snowplow/base-debian:0.1.0",
     daemonUser in Docker := "snowplow",
     dockerUpdateLatest := true,
-<<<<<<< HEAD
-    dockerVersion := Some(DockerVersion(18, 9, 0, Some("ce"))),
-=======
->>>>>>> dd4c0803
     dockerPermissionStrategy := DockerPermissionStrategy.Run,
 
     daemonUserUid in Docker := None,
-    defaultLinuxInstallLocation in Docker := "/home/snowplow" // must be home directory of daemonUser
+    defaultLinuxInstallLocation in Docker := "/home/snowplow", // must be home directory of daemonUser
   )
 
   /** Docker settings, used by BE */
   lazy val dataflowDockerSettings = Seq(
     maintainer in Docker := "Snowplow Analytics Ltd. <support@snowplowanalytics.com>",
-    dockerBaseImage := "snowplow-docker-registry.bintray.io/snowplow/k8s-dataflow:0.2.0",
+    dockerBaseImage := "snowplow-docker-registry.bintray.io/snowplow/k8s-dataflow:0.1.1",
     daemonUser in Docker := "snowplow",
     dockerUpdateLatest := true,
-<<<<<<< HEAD
-    dockerVersion := Some(DockerVersion(18, 9, 0, Some("ce"))),
-=======
->>>>>>> dd4c0803
     dockerPermissionStrategy := DockerPermissionStrategy.Run,
 
     dockerCommands := dockerCommands.value.map {
