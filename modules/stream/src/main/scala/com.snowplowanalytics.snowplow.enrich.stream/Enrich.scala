/*
 * Copyright (c) 2013-2019 Snowplow Analytics Ltd.
 * All rights reserved.
 *
 * This program is licensed to you under the Apache License Version 2.0,
 * and you may not use this file except in compliance with the Apache
 * License Version 2.0.
 * You may obtain a copy of the Apache License Version 2.0 at
 * http://www.apache.org/licenses/LICENSE-2.0.
 *
 * Unless required by applicable law or agreed to in writing,
 * software distributed under the Apache License Version 2.0 is distributed
 * on an "AS IS" BASIS, WITHOUT WARRANTIES OR CONDITIONS OF ANY KIND,
 * either express or implied.
 *
 * See the Apache License Version 2.0 for the specific language
 * governing permissions and limitations there under.
 */
package com.snowplowanalytics.snowplow.enrich.stream

import java.io.File
import java.net.URI

import scala.sys.process._

import cats.Id
import cats.implicits._
import com.snowplowanalytics.iglu.client.Client
import com.snowplowanalytics.iglu.core.{SchemaKey, SchemaVer, SelfDescribingData}
import com.snowplowanalytics.iglu.core.circe.CirceIgluCodecs._
import com.snowplowanalytics.snowplow.badrows.Processor
import com.snowplowanalytics.snowplow.enrich.common.adapters.AdapterRegistry
import com.snowplowanalytics.snowplow.enrich.common.adapters.registry.RemoteAdapter
import com.snowplowanalytics.snowplow.enrich.common.enrichments.EnrichmentRegistry
import com.snowplowanalytics.snowplow.enrich.common.enrichments.registry.EnrichmentConf
import com.snowplowanalytics.snowplow.enrich.common.utils.JsonUtils
import com.snowplowanalytics.snowplow.enrich.stream.sources.Source
import com.snowplowanalytics.snowplow.scalatracker.Tracker
import com.typesafe.config.ConfigFactory
import io.circe.Json
import io.circe.syntax._
import org.slf4j.LoggerFactory
import pureconfig._
import pureconfig.generic.auto._
import pureconfig.generic.{FieldCoproductHint, ProductHint}

import config._
import model._
import utils._

/** Interface for the entry point for Stream Enrich. */
trait Enrich {
  protected type EitherS[A] = Either[String, A]

  lazy val log = LoggerFactory.getLogger(getClass())

  val FilepathRegex = "^file:(.+)$".r
  private val regexMsg = "'file:[filename]'"

  implicit val creds: Credentials = NoCredentials

  def run(args: Array[String]): Unit = {
    val trackerSource: Either[String, (Option[Tracker[Id]], Source)] = for {
      config <- parseConfig(args)
      (enrichConfig, resolverArg, enrichmentsArg, forceDownload) = config
      credsWithRegion <- enrichConfig.streams.sourceSink match {
                           case c: CloudAgnosticPlatformConfig => (extractCredentials(c), c.region).asRight
                           case _ => "Configured source/sink is not a cloud agnostic target".asLeft
                         }
      (credentials, awsRegion) = credsWithRegion
      client <- parseClient(resolverArg)
      enrichmentsConf <- parseEnrichmentRegistry(enrichmentsArg, client)(implicitly)
      _ <- cacheFiles(
             enrichmentsConf,
             forceDownload,
             credentials.aws,
             credentials.gcp,
             awsRegion
           )
      tracker = enrichConfig.monitoring.map(c => SnowplowTracking.initializeTracker(c.snowplow))
      enrichmentRegistry <- EnrichmentRegistry.build[Id](enrichmentsConf).value
      adapterRegistry = new AdapterRegistry(prepareRemoteAdapters(enrichConfig.remoteAdapters))
      processor = Processor(generated.BuildInfo.name, generated.BuildInfo.version)
      source <- getSource(
                  enrichConfig.streams,
                  enrichConfig.sentry,
                  client,
                  adapterRegistry,
                  enrichmentRegistry,
                  tracker,
                  processor
                )
    } yield (tracker, source)

    trackerSource match {
      case Left(e) =>
        System.err.println(s"An error occured: $e")
        System.exit(1)
      case Right((tracker, source)) =>
        tracker.foreach(SnowplowTracking.initializeSnowplowTracking)
        source.run()
    }
  }

  /**
   * Source of events
   * @param streamsConfig configuration for the streams
   * @param client iglu client
   * @param enrichmentRegistry registry of enrichments
   * @param tracker optional tracker
   * @return a validated source, ready to be read from
   */
  def getSource(
    streamsConfig: StreamsConfig,
    sentryConfig: Option[SentryConfig],
    client: Client[Id, Json],
    adapterRegistry: AdapterRegistry,
    enrichmentRegistry: EnrichmentRegistry[Id],
    tracker: Option[Tracker[Id]],
    processor: Processor
  ): Either[String, sources.Source]

  implicit def hint[T]: ProductHint[T] = ProductHint[T](ConfigFieldMapping(CamelCase, CamelCase))
  implicit val _ = new FieldCoproductHint[TargetPlatformConfig]("enabled")

  /**
   * Parses the configuration from cli arguments
   * @param args cli arguments
   * @return a validated tuple containing the parsed enrich configuration, the resolver argument,
   * the optional enrichments argument and the force download flag
   */
  def parseConfig(args: Array[String]): Either[String, (EnrichConfig, String, Option[String], Boolean)] =
    for {
      parsedCliArgs <- parser
                         .parse(args, FileConfig())
                         .toRight("Error while parsing command line arguments")
      unparsedConfig = Either
<<<<<<< HEAD
                         .catchNonFatal(ConfigFactory.parseFile(parsedCliArgs.config).resolve())
                         .fold(
                           t => t.getMessage.asLeft,
                           c => (c, parsedCliArgs.resolver, parsedCliArgs.enrichmentsDir, parsedCliArgs.forceDownload).asRight
                         )
=======
        .catchNonFatal(ConfigFactory.parseFile(parsedCliArgs.config).resolve())
        .fold(
          t => t.getMessage.asLeft,
          c => (c, parsedCliArgs.resolver, parsedCliArgs.enrichmentsDir, parsedCliArgs.forceDownload).asRight
        )
>>>>>>> dd4c0803
      validatedConfig <- unparsedConfig.filterOrElse(
                           t => t._1.hasPath("enrich"),
                           "No top-level \"enrich\" could be found in the configuration"
                         )
      (config, resolverArg, enrichmentsArg, forceDownload) = validatedConfig
      parsedConfig <- Either
                        .catchNonFatal(loadConfigOrThrow[EnrichConfig](config.getConfig("enrich")))
                        .map(ec => (ec, resolverArg, enrichmentsArg, forceDownload))
                        .leftMap(_.getMessage)
    } yield parsedConfig

  /** Cli arguments parser */
  def parser: scopt.OptionParser[FileConfig]
  val localParser =
    new scopt.OptionParser[FileConfig](generated.BuildInfo.name) with FileConfigOptions {
      head(generated.BuildInfo.name, generated.BuildInfo.version)
      help("help")
      version("version")
      configOption()
      localResolverOption()
      localEnrichmentsOption()
      forceCachedFilesDownloadOption()
    }

  /**
   * Retrieve and parse an iglu resolver from the corresponding cli argument value
   * @param resolverArg location of the resolver as a cli argument
   * a  * @param creds optionally necessary credentials to download the resolver
   * @return a validated iglu resolver
   */
  def parseClient(resolverArg: String)(implicit creds: Credentials): Either[String, Client[Id, Json]] =
    for {
      parsedResolver <- extractResolver(resolverArg)
      json <- JsonUtils.extractJson(parsedResolver)
      client <- Client.parseDefault[Id](json).leftMap(_.toString).value
    } yield client

  /**
   * Return a JSON string based on the resolver argument
   * @param resolverArg location of the resolver
   * @param creds optionally necessary credentials to download the resolver
   * @return JSON from a local file or stored in DynamoDB
   */
  def extractResolver(resolverArg: String)(implicit creds: Credentials): Either[String, String]
  val localResolverExtractor = (resolverArgument: String) =>
    resolverArgument match {
      case FilepathRegex(filepath) =>
        val file = new File(filepath)
        if (file.exists) scala.io.Source.fromFile(file).mkString.asRight
        else "Iglu resolver configuration file \"%s\" does not exist".format(filepath).asLeft
      case _ => s"Resolver argument [$resolverArgument] must match $regexMsg".asLeft
    }

  /**
   * Retrieve and parse an enrichment registry from the corresponding cli argument value
   * @param enrichmentsDirArg location of the enrichments directory as a cli argument
   * @param client iglu client
   * @param creds optionally necessary credentials to download the enrichments
   * @return a validated enrichment registry
   */
  def parseEnrichmentRegistry(
    enrichmentsDirArg: Option[String],
    client: Client[Id, Json]
  )(
    implicit creds: Credentials
  ): Either[String, List[EnrichmentConf]] =
    for {
      enrichmentConfig <- extractEnrichmentConfigs(enrichmentsDirArg)
      reg <- EnrichmentRegistry.parse(enrichmentConfig, client, false).leftMap(_.toString).toEither
    } yield reg

  /**
   * Return an enrichment configuration JSON based on the enrichments argument
   * @param enrichmentArgument location of the enrichments directory
   * @param creds optionally necessary credentials to download the enrichments
   * @return JSON containing configuration for all enrichments
   */
  def extractEnrichmentConfigs(enrichmentArgument: Option[String])(implicit creds: Credentials): Either[String, Json]
  val localEnrichmentConfigsExtractor = (enrichmentArgument: Option[String]) => {
    val jsons: Either[String, List[String]] = enrichmentArgument
      .map {
        case FilepathRegex(path) =>
          new File(path).listFiles
            .filter(_.getName.endsWith(".json"))
            .map(scala.io.Source.fromFile(_).mkString)
            .toList
            .asRight
        case other => s"Enrichments argument [$other] must match $regexMsg".asLeft
      }
      .getOrElse(Nil.asRight)

    val schemaKey = SchemaKey(
      "com.snowplowanalytics.snowplow",
      "enrichments",
      "jsonschema",
      SchemaVer.Full(1, 0, 0)
    )

    jsons
      .flatMap(_.map(JsonUtils.extractJson).sequence[EitherS, Json])
      .map(jsons => SelfDescribingData[Json](schemaKey, Json.fromValues(jsons)).asJson)
  }

  /**
   * Download a file locally
   * @param uri of the file to be downloaded
   * @param targetFile local file to download to
   * @param awsCreds optionally necessary credentials to download the file
   * @param gcpCreds optionally necessary credentials to download the file
   * @return the return code of the downloading command
   */
  def download(
    uri: URI,
    targetFile: File,
    awsCreds: Credentials,
    gcpCreds: Credentials,
    awsRegion: Option[String]
  ): Either[String, Unit] =
    uri.getScheme match {
      case "http" | "https" =>
        (uri.toURL #> targetFile).! match {
          case 0 => ().asRight
          case exitCode => s"http(s) download failed with exit code $exitCode".asLeft
        }
      case "s3" =>
        for {
          provider <- getAWSCredentialsProvider(awsCreds)
          downloadResult <- downloadFromS3(provider, uri, targetFile, awsRegion)
        } yield downloadResult
      case "gs" =>
        for {
          creds <- getGoogleCredentials(gcpCreds)
          downloadResult <- downloadFromGCS(creds, uri, targetFile)
        } yield downloadResult
      case s => s"Scheme $s for file $uri not supported".asLeft
    }

  /**
   * Download the IP lookup files locally.
   * @param confs List of enrichment configuration
   * @param forceDownload CLI flag that invalidates the cached files on each startup
   * @param awsCreds optionally necessary aws credentials to cache the files
   * @param gcpCreds optionally necessary gcp credentials to cache the files
   * @return a list of download command return codes
   */
  def cacheFiles(
    confs: List[EnrichmentConf],
    forceDownload: Boolean,
    awsCreds: Credentials,
    gcpCreds: Credentials,
    awsRegion: Option[String]
  ): Either[String, Unit] =
    confs
      .flatMap(_.filesToCache)
      .map {
        case (uri, path) =>
          (
            new URI(uri.toString.replaceAll("(?<!(http:|https:|s3:|gs:))//", "/")),
            new File(path)
          )
      }
      .filter {
        case (_, targetFile) =>
          forceDownload || targetFile.length == 0L
      }
      .map {
        case (cleanURI, targetFile) =>
          download(cleanURI, targetFile, awsCreds, gcpCreds, awsRegion).leftMap { err =>
            s"Attempt to download $cleanURI to $targetFile failed: $err"
          }
      }
      .sequence_

  /**
   *  Sets up the Remote adapters for the ETL
   * @param remoteAdaptersConfig List of configuration per remote adapter
   * @return Mapping of vender-version and the adapter assigned for it
   */
  def prepareRemoteAdapters(remoteAdaptersConfig: Option[List[RemoteAdapterConfig]]) =
    remoteAdaptersConfig match {
      case Some(configList) =>
        configList.map { config =>
          val adapter = new RemoteAdapter(
            config.url,
            config.connectionTimeout,
            config.readTimeout
          )
          (config.vendor, config.version) -> adapter
        }.toMap
      case None => Map.empty[(String, String), RemoteAdapter]
    }
}<|MERGE_RESOLUTION|>--- conflicted
+++ resolved
@@ -64,32 +64,32 @@
       config <- parseConfig(args)
       (enrichConfig, resolverArg, enrichmentsArg, forceDownload) = config
       credsWithRegion <- enrichConfig.streams.sourceSink match {
-                           case c: CloudAgnosticPlatformConfig => (extractCredentials(c), c.region).asRight
-                           case _ => "Configured source/sink is not a cloud agnostic target".asLeft
-                         }
+        case c: CloudAgnosticPlatformConfig => (extractCredentials(c), c.region).asRight
+        case _ => "Configured source/sink is not a cloud agnostic target".asLeft
+      }
       (credentials, awsRegion) = credsWithRegion
       client <- parseClient(resolverArg)
       enrichmentsConf <- parseEnrichmentRegistry(enrichmentsArg, client)(implicitly)
       _ <- cacheFiles(
-             enrichmentsConf,
-             forceDownload,
-             credentials.aws,
-             credentials.gcp,
-             awsRegion
-           )
+        enrichmentsConf,
+        forceDownload,
+        credentials.aws,
+        credentials.gcp,
+        awsRegion
+      )
       tracker = enrichConfig.monitoring.map(c => SnowplowTracking.initializeTracker(c.snowplow))
       enrichmentRegistry <- EnrichmentRegistry.build[Id](enrichmentsConf).value
       adapterRegistry = new AdapterRegistry(prepareRemoteAdapters(enrichConfig.remoteAdapters))
       processor = Processor(generated.BuildInfo.name, generated.BuildInfo.version)
       source <- getSource(
-                  enrichConfig.streams,
-                  enrichConfig.sentry,
-                  client,
-                  adapterRegistry,
-                  enrichmentRegistry,
-                  tracker,
-                  processor
-                )
+        enrichConfig.streams,
+        enrichConfig.sentry,
+        client,
+        adapterRegistry,
+        enrichmentRegistry,
+        tracker,
+        processor
+      )
     } yield (tracker, source)
 
     trackerSource match {
@@ -132,31 +132,23 @@
   def parseConfig(args: Array[String]): Either[String, (EnrichConfig, String, Option[String], Boolean)] =
     for {
       parsedCliArgs <- parser
-                         .parse(args, FileConfig())
-                         .toRight("Error while parsing command line arguments")
+        .parse(args, FileConfig())
+        .toRight("Error while parsing command line arguments")
       unparsedConfig = Either
-<<<<<<< HEAD
-                         .catchNonFatal(ConfigFactory.parseFile(parsedCliArgs.config).resolve())
-                         .fold(
-                           t => t.getMessage.asLeft,
-                           c => (c, parsedCliArgs.resolver, parsedCliArgs.enrichmentsDir, parsedCliArgs.forceDownload).asRight
-                         )
-=======
         .catchNonFatal(ConfigFactory.parseFile(parsedCliArgs.config).resolve())
         .fold(
           t => t.getMessage.asLeft,
           c => (c, parsedCliArgs.resolver, parsedCliArgs.enrichmentsDir, parsedCliArgs.forceDownload).asRight
         )
->>>>>>> dd4c0803
       validatedConfig <- unparsedConfig.filterOrElse(
-                           t => t._1.hasPath("enrich"),
-                           "No top-level \"enrich\" could be found in the configuration"
-                         )
+        t => t._1.hasPath("enrich"),
+        "No top-level \"enrich\" could be found in the configuration"
+      )
       (config, resolverArg, enrichmentsArg, forceDownload) = validatedConfig
       parsedConfig <- Either
-                        .catchNonFatal(loadConfigOrThrow[EnrichConfig](config.getConfig("enrich")))
-                        .map(ec => (ec, resolverArg, enrichmentsArg, forceDownload))
-                        .leftMap(_.getMessage)
+        .catchNonFatal(loadConfigOrThrow[EnrichConfig](config.getConfig("enrich")))
+        .map(ec => (ec, resolverArg, enrichmentsArg, forceDownload))
+        .leftMap(_.getMessage)
     } yield parsedConfig
 
   /** Cli arguments parser */
@@ -175,7 +167,7 @@
   /**
    * Retrieve and parse an iglu resolver from the corresponding cli argument value
    * @param resolverArg location of the resolver as a cli argument
-   * a  * @param creds optionally necessary credentials to download the resolver
+a  * @param creds optionally necessary credentials to download the resolver
    * @return a validated iglu resolver
    */
   def parseClient(resolverArg: String)(implicit creds: Credentials): Either[String, Client[Id, Json]] =
