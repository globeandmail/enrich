--- conflicted
+++ resolved
@@ -14,39 +14,31 @@
  */
 package com.snowplowanalytics.snowplow.enrich.beam
 
-import scala.collection.JavaConverters._
-
-import io.circe.Json
-
-import io.sentry.Sentry
-
 import cats.Id
 import cats.data.Validated
 import cats.implicits._
-
 import com.snowplowanalytics.iglu.client.Client
-import com.snowplowanalytics.snowplow.badrows.{BadRow, Processor}
+import com.snowplowanalytics.snowplow.badrows._
 import com.snowplowanalytics.snowplow.enrich.common.EtlPipeline
 import com.snowplowanalytics.snowplow.enrich.common.adapters.AdapterRegistry
 import com.snowplowanalytics.snowplow.enrich.common.enrichments.EnrichmentRegistry
 import com.snowplowanalytics.snowplow.enrich.common.enrichments.registry.EnrichmentConf
 import com.snowplowanalytics.snowplow.enrich.common.loaders.ThriftLoader
 import com.snowplowanalytics.snowplow.enrich.common.outputs.EnrichedEvent
-
 import com.spotify.scio._
 import com.spotify.scio.coders.Coder
 import com.spotify.scio.pubsub.PubSubAdmin
 import com.spotify.scio.values.{DistCache, SCollection}
-
+import _root_.io.circe.Json
 import org.apache.beam.sdk.io.gcp.pubsub.PubsubOptions
 import org.apache.beam.runners.dataflow.options.DataflowPipelineOptions
 import org.joda.time.DateTime
 import org.slf4j.LoggerFactory
-import java.net.URI
-
-import com.snowplowanalytics.snowplow.enrich.beam.config._
-import com.snowplowanalytics.snowplow.enrich.beam.singleton._
-import com.snowplowanalytics.snowplow.enrich.beam.utils._
+import _root_.io.sentry.Sentry
+import scala.collection.JavaConverters._
+import config._
+import singleton._
+import utils._
 
 /** Enrich job using the Beam API through SCIO */
 object Enrich {
@@ -56,8 +48,7 @@
   implicit val badRowScioCodec: Coder[BadRow] = Coder.kryo[BadRow]
 
   // the maximum record size in Google PubSub is 10Mb
-  // the maximum PubSubIO size is 7Mb to overcome base64-encoding
-  private val MaxRecordSize = 6900000
+  private val MaxRecordSize = 10000000
   private val MetricsNamespace = "snowplow"
 
   val enrichedEventSizeDistribution =
@@ -69,28 +60,48 @@
 
   def main(cmdlineArgs: Array[String]): Unit = {
     val (sc, args) = ContextAndArgs(cmdlineArgs)
-    val config = for {
-      conf <- EnrichConfig(args)
-      _ = sc.setJobName(conf.jobName)
-      _ <- checkTopicExists(sc, conf.enriched)
-      _ <- checkTopicExists(sc, conf.bad)
-      _ <- conf.pii.map(checkTopicExists(sc, _)).getOrElse(().asRight)
-    } yield conf
-
-    config match {
+    val parsedConfig = for {
+      config <- EnrichConfig(args)
+      _ = sc.setJobName(config.jobName)
+      _ <- checkTopicExists(sc, config.enriched)
+      _ <- checkTopicExists(sc, config.bad)
+      _ <- config.pii.map(checkTopicExists(sc, _)).getOrElse(().asRight)
+      resolverJson <- parseResolver(config.resolver)
+      client <- Client.parseDefault[Id](resolverJson).leftMap(_.toString).value
+      registryJson <- parseEnrichmentRegistry(config.enrichments, client)
+      confs <- EnrichmentRegistry.parse(registryJson, client, false).leftMap(_.toString).toEither
+      labels <- config.labels.map(parseLabels).getOrElse(Right(Map.empty[String, String]))
+      _ <- if (emitPii(confs) && config.pii.isEmpty) {
+        "A pii topic needs to be used in order to use the pii enrichment".asLeft
+      } else {
+        ().asRight
+      }
+    } yield ParsedEnrichConfig(
+      config.raw,
+      config.enriched,
+      config.bad,
+      config.pii,
+      resolverJson,
+      confs,
+      labels,
+      config.sentryDSN
+    )
+
+    parsedConfig match {
       case Left(e) =>
         System.err.println(e)
         System.exit(1)
-      case Right(c) =>
-        run(sc, c)
+      case Right(config) =>
+        run(sc, config)
         sc.run()
         ()
     }
   }
 
-  def run(sc: ScioContext, config: EnrichConfig): Unit = {
-    if (config.labels.nonEmpty)
+  def run(sc: ScioContext, config: ParsedEnrichConfig): Unit = {
+    if (config.labels.nonEmpty) {
       sc.optionsAs[DataflowPipelineOptions].setLabels(config.labels.asJava)
+    }
 
     val cachedFiles: DistCache[List[Either[String, String]]] =
       buildDistCache(sc, config.enrichmentConfs)
@@ -99,7 +110,7 @@
       sc.withName("raw-from-pubsub").pubsubSubscription[Array[Byte]](config.raw)
 
     val enriched: SCollection[Validated[BadRow, EnrichedEvent]] =
-      enrichEvents(raw, config.resolver, config.enrichmentConfs, cachedFiles, config.sentryDSN, config.metrics)
+      enrichEvents(raw, config.resolver, config.enrichmentConfs, cachedFiles, config.sentryDSN)
 
     val (failures, successes): (SCollection[BadRow], SCollection[EnrichedEvent]) = {
       val enrichedPartitioned = enriched.withName("split-enriched-good-bad").partition(_.isValid)
@@ -117,7 +128,7 @@
       (failures, successes)
     }
 
-    val (tooBigSuccesses, properlySizedSuccesses) = formatEnrichedEvents(config.metrics, successes)
+    val (tooBigSuccesses, properlySizedSuccesses) = formatEnrichedEvents(successes)
     properlySizedSuccesses
       .withName("get-properly-sized-enriched")
       .map(_._1)
@@ -178,8 +189,7 @@
     resolver: Json,
     enrichmentConfs: List[EnrichmentConf],
     cachedFiles: DistCache[List[Either[String, String]]],
-    sentryDSN: Option[URI],
-    metrics: Boolean
+    sentryDSN: Option[String]
   ): SCollection[Validated[BadRow, EnrichedEvent]] =
     raw
       .withName("enrich")
@@ -193,7 +203,7 @@
             sentryDSN
           )
         }
-        if (metrics) timeToEnrichDistribution.update(time) else ()
+        timeToEnrichDistribution.update(time)
         enriched
       }
       .withName("flatten-enriched")
@@ -205,23 +215,15 @@
    * @param enriched collection of events that went through the enrichment phase
    * @return a collection of properly-sized enriched events and another of oversized ones
    */
-<<<<<<< HEAD
-  private def formatEnrichedEvents(
-    metrics: Boolean,
-    enriched: SCollection[EnrichedEvent]
-  ): (SCollection[(String, Int)], SCollection[(String, Int)]) =
-=======
   private def formatEnrichedEvents(enriched: SCollection[EnrichedEvent]): (SCollection[(String, Int)], SCollection[(String, Int)]) =
->>>>>>> dd4c0803
     enriched
       .withName("format-enriched")
       .map { enrichedEvent =>
-        if (metrics)
-          getEnrichedEventMetrics(enrichedEvent).foreach(metric => ScioMetrics.counter(MetricsNamespace, metric).inc())
-        else ()
+        getEnrichedEventMetrics(enrichedEvent)
+          .foreach(ScioMetrics.counter(MetricsNamespace, _).inc())
         val formattedEnrichedEvent = tabSeparatedEnrichedEvent(enrichedEvent)
         val size = getSize(formattedEnrichedEvent)
-        if (metrics) enrichedEventSizeDistribution.update(size.toLong) else ()
+        enrichedEventSizeDistribution.update(size.toLong)
         (formattedEnrichedEvent, size)
       }
       .withName("split-oversized")
@@ -252,8 +254,9 @@
         .withName("split-oversized-pii")
         .partition(_._2 >= MaxRecordSize)
       Some((tooBigPiis, properlySizedPiis))
-    } else
+    } else {
       None
+    }
 
   /**
    * Enrich a collector payload into a list of [[EnrichedEvent]].
@@ -264,8 +267,9 @@
     data: Array[Byte],
     enrichmentRegistry: EnrichmentRegistry[Id],
     client: Client[Id, Json],
-    sentryDSN: Option[URI]
+    sentryDSN: Option[String]
   ): List[Validated[BadRow, EnrichedEvent]] = {
+    val processor = Processor(generated.BuildInfo.name, generated.BuildInfo.version)
     val collectorPayload = ThriftLoader.toCollectorPayload(data, processor)
     Either.catchNonFatal(
       EtlPipeline.processEvents(
@@ -283,7 +287,7 @@
           throwable
         )
         sentryDSN.foreach { dsn =>
-          System.setProperty("sentry.dsn", dsn.toString())
+          System.setProperty("sentry.dsn", dsn)
           Sentry.capture(throwable)
         }
         Nil
@@ -292,15 +296,16 @@
   }
 
   /**
-   * Builds a Scio's [[DistCache]] which downloads the needed files and create the necessary
+   * Builds a SCIO's [[DistCache]] which downloads the needed files and create the necessary
    * symlinks.
-   * @param sc Scio context
+   * @param sc [[ScioContext]]
    * @param enrichmentConfs list of enrichment configurations
    * @return a properly build [[DistCache]]
    */
   private def buildDistCache(sc: ScioContext, enrichmentConfs: List[EnrichmentConf]): DistCache[List[Either[String, String]]] = {
     val filesToCache: List[(String, String)] = enrichmentConfs
-      .flatMap(_.filesToCache)
+      .map(_.filesToCache)
+      .flatten
       .map { case (uri, sl) => (uri.toString, sl) }
     sc.distCache(filesToCache.map(_._1)) { files =>
       val symLinks = files.toList
@@ -316,17 +321,18 @@
 
   /**
    * Checks a PubSub topic exists before launching the job.
-   * @param sc Scio Context
+   * @param sc [[ScioContext]]
    * @param topicName name of the topic to check for existence, projects/{project}/topics/{topic}
    * @return Right if it exists, left otherwise
    */
   private def checkTopicExists(sc: ScioContext, topicName: String): Either[String, Unit] =
-    if (sc.isTest)
+    if (sc.isTest) {
       ().asRight
-    else
+    } else {
       PubSubAdmin.topic(sc.options.as(classOf[PubsubOptions]), topicName) match {
         case scala.util.Success(_) => ().asRight
         case scala.util.Failure(e) =>
           s"Output topic $topicName couldn't be retrieved: ${e.getMessage}".asLeft
       }
+    }
 }